# GA Floor Height Pipeline

A pipeline for extracting building floor heights from LiDAR and street-view imagery data.

## Setup

### 1. Initial Setup

Run the setup script to install dependencies:

```bash
./setup.sh
```

This will:
- Create a conda environment with required packages
- Install the floor_heights package in development mode
- Set up pre-commit hooks

### 2. Environment Variables

Create a `.env` file in the project root with the following variables:

```bash
# AWS Configuration (required for data download and S3 access)
AWS_ACCESS_KEY_ID=your_access_key_id
AWS_SECRET_ACCESS_KEY=your_secret_access_key
AWS_DEFAULT_REGION=ap-southeast-2

# Optional: Local LiDAR data path (if not using S3)
FH_LIDAR_DATA_ROOT=/path/to/local/lidar/data

# Optional: Database path (defaults to data/floor_heights.duckdb)
FH_DB_PATH=/path/to/database.duckdb
```

### 3. Initialize Database

Run the database pipeline to set up the initial data:

```bash
fh db pipeline
```

This will:
- Convert raw spatial data to GeoParquet format
- Load data into DuckDB database
- Create necessary tables and indexes

### 4. Download Required Data

Before running the pipeline, download the required trajectory and tileset files:

```bash
# Download data for all regions
fh download-data

# Download data for a specific region
fh download-data -r wagga

# Preview what would be downloaded
fh download-data --dry-run
```

This downloads:
- Trajectory files (FramePosOptimised CSV files)
- Tile index shapefiles (.shp, .shx, .dbf, .prj, .cpg files)

Files are saved to:
- `data/raw/{region}/FramePosOptimised-{region}-rev2.csv`
- `data/raw/{region}/tileset/*.shp` (and related files)

## Running the Pipeline

### Run Individual Stages

```bash
# Stage 1: Clip LiDAR tiles to building footprints
fh 1 --region wagga

# Stage 2a: Harvest candidate panoramas
fh 2a --region wagga

# Stage 2b: Download panorama images
fh 2b --region wagga

# Continue with other stages...
```

### Run Multiple Stages

```bash
# Run stages 1 through 4b for all regions
fh run 1 2a 2b 3 4a 4b

# Run stages for a specific region
fh run 1 2a 2b 3 4a 4b -r wagga

# Run in background using screen
fh run 1 2a 2b 3 4a 4b --screen
```

### Available Stages

- **Stage 0**: `fh download-data` - Download required AWS data files
- **Stage 1**: `fh 1` - Clip LiDAR tiles to residential footprints
- **Stage 2a**: `fh 2a` - Harvest candidate panoramas from Street View
- **Stage 2b**: `fh 2b` - Download panorama images
- **Stage 3**: `fh 3` - Clip panoramas to building views
- **Stage 4a**: `fh 4a` - Run object detection on clipped panoramas
- **Stage 4b**: `fh 4b` - Select best view with SigLIP occlusion scoring
- **Stage 5**: `fh 5` - Project point clouds to facade rasters
- **Stage 6**: `fh 6` - Extract ground elevation from clipped LiDAR
- **Stage 7**: `fh 7` - Estimate First Floor Heights (FFH)
- **Stage 8**: `fh 8` - Validate results against ground truth

### Other Commands

```bash
# List all pipeline stages
fh stages

# List available regions
fh regions

# Check pipeline configuration
fh check

# Show pipeline info
fh info

# Database utilities
<<<<<<< HEAD
fh db pipeline    # Run full database processing pipeline
fh db audit       # Audit database and generate documentation
fh db info        # Show database information and statistics
=======
fh db pipeline
fh db audit
fh db info
>>>>>>> d48273ba

# YOLO model utilities
fh yolo check
fh yolo download
```

## Regions

The pipeline supports three regions:
- `wagga` - Wagga Wagga
- `tweed` - Tweed Heads
- `launceston` - Launceston

## Requirements
-  appropriate credentials for AWS
- ~4TB disk space for data and outputs<|MERGE_RESOLUTION|>--- conflicted
+++ resolved
@@ -26,6 +26,8 @@
 AWS_ACCESS_KEY_ID=your_access_key_id
 AWS_SECRET_ACCESS_KEY=your_secret_access_key
 AWS_DEFAULT_REGION=ap-southeast-2
+
+FH_OUTPUT_ROT=/path/to/output/directory
 
 # Optional: Local LiDAR data path (if not using S3)
 FH_LIDAR_DATA_ROOT=/path/to/local/lidar/data
@@ -130,19 +132,9 @@
 fh info
 
 # Database utilities
-<<<<<<< HEAD
-fh db pipeline    # Run full database processing pipeline
-fh db audit       # Audit database and generate documentation
-fh db info        # Show database information and statistics
-=======
 fh db pipeline
 fh db audit
 fh db info
->>>>>>> d48273ba
-
-# YOLO model utilities
-fh yolo check
-fh yolo download
 ```
 
 ## Regions
